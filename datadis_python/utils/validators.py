"""
Validadores especializados para parámetros de la API de Datadis.

Este módulo proporciona funciones de validación específicas para los diferentes
tipos de parámetros que acepta la API de Datadis. Cada validador implementa
las reglas de negocio y restricciones técnicas específicas de la plataforma.

Los validadores están diseñados para detectar y prevenir errores comunes antes
de realizar peticiones a la API, proporcionando mensajes de error claros y
específicos que guían al usuario hacia la solución correcta.

Categorías de validación:
    - **Identificadores**: CUPS, códigos de distribuidor
    - **Fechas y rangos**: Validación temporal con restricciones de Datadis
    - **Tipos de datos**: Tipos de medida, tipos de punto
    - **Formatos**: Patrones específicos requeridos por la API

Características principales:
    - **Validación temprana**: Detecta errores antes de peticiones HTTP
    - **Mensajes específicos**: Guía clara sobre cómo corregir problemas
    - **Reglas de negocio**: Implementa restricciones específicas de Datadis
    - **Robustez**: Manejo de casos edge y entradas malformadas

Restricciones específicas de Datadis:
    - **Rango temporal**: Solo últimos 2 años de datos disponibles
    - **Formato de fechas**: Principalmente YYYY/MM (mensual)
    - **Códigos limitados**: Solo 8 distribuidores oficiales válidos
    - **CUPS españoles**: Formato específico ES + 20-22 caracteres

Example:
    Validaciones independientes::

        from datadis_python.utils.validators import (
            validate_cups,
            validate_distributor_code,
            validate_date_range
        )

        # Validar CUPS
        valid_cups = validate_cups("ES0031607515707001RC0F")

        # Validar distribuidor
        valid_code = validate_distributor_code("2")  # E-distribución

        # Validar rango de fechas
        from_date, to_date = validate_date_range("2024/01", "2024/12", "monthly")

    Integración con conversores::

        # Los validadores se llaman automáticamente desde los conversores
        from datadis_python.utils.type_converters import (
            convert_cups_parameter,
            convert_distributor_code_parameter
        )

        # Conversión + validación automática
        cups = convert_cups_parameter("ES0031607515707001RC0F")
        code = convert_distributor_code_parameter(2)  # int → "2" + validación

Note:
    Todos los validadores lanzan ``ValidationError`` con mensajes descriptivos
    cuando encuentran problemas. Esto permite manejo de errores consistente
    en todo el SDK.

Warning:
    Las validaciones están sincronizadas con las limitaciones actuales de la
    API de Datadis (2025). Si la API cambia sus restricciones, estos validadores
    necesitarán actualizarse.

:author: TacoronteRiveroCristian
"""

import re
from datetime import datetime
from typing import Optional, Tuple

from ..exceptions import ValidationError


<<<<<<< HEAD
=======
def validate_cups(cups: str) -> str:
    """
    Valida el formato del código CUPS (Código Universal del Punto de Suministro).

    Los códigos CUPS son identificadores únicos obligatorios para todos los puntos
    de suministro eléctrico en España. Esta función valida que el código cumple
    con el formato oficial establecido por el sistema eléctrico español.

    Especificaciones del formato CUPS:
        - **Prefijo obligatorio**: "ES" (código ISO del país)
        - **Longitud variable**: 20-22 caracteres alfanuméricos después del prefijo
        - **Total**: 22-24 caracteres (incluyendo "ES")
        - **Caracteres válidos**: Solo letras mayúsculas (A-Z) y números (0-9)
        - **Sin separadores**: No se permiten espacios, guiones u otros caracteres

    Ejemplos de códigos CUPS reales:
        - Formato 20: ``ES0031607515707001RC0F`` (22 caracteres totales)
        - Formato 22: ``ES1234567890123456789012`` (24 caracteres totales)

    Proceso de validación:
        1. **Verificación de vacío**: El CUPS no puede estar vacío o ser None
        2. **Normalización**: Conversión a mayúsculas y eliminación de espacios
        3. **Validación de patrón**: Verificación contra regex oficial
        4. **Verificación de longitud**: Confirmar longitud dentro del rango válido

    :param cups: Código CUPS a validar. Debe ser un string con formato válido
    :type cups: str

    :return: Código CUPS validado, normalizado (mayúsculas, sin espacios)
    :rtype: str

    :raises ValidationError: Si el CUPS no cumple con el formato esperado

    Example:
        Códigos CUPS válidos::

            # Formato estándar (20 caracteres después de ES)
            validate_cups("ES0031607515707001RC0F")
            # → "ES0031607515707001RC0F"

            # Formato extendido (22 caracteres después de ES)
            validate_cups("ES1234567890123456789012")
            # → "ES1234567890123456789012"

            # Con espacios (se limpian automáticamente)
            validate_cups(" ES0031607515707001RC0F ")
            # → "ES0031607515707001RC0F"

            # Minúsculas (se convierten automáticamente)
            validate_cups("es0031607515707001rc0f")
            # → "ES0031607515707001RC0F"

        Casos que fallan (errores esperados)::

            # ❌ Código vacío
            validate_cups("")
            # → ValidationError: "CUPS no puede estar vacío"

            # ❌ Sin prefijo ES
            validate_cups("0031607515707001RC0F")
            # → ValidationError: "Formato CUPS inválido. Debe ser: ES + 20-22 caracteres alfanuméricos"

            # ❌ Demasiado corto
            validate_cups("ES123456")
            # → ValidationError: "Formato CUPS inválido..."

            # ❌ Caracteres inválidos
            validate_cups("ES003160751570700@RC0F")
            # → ValidationError: "Formato CUPS inválido..."

            # ❌ Prefijo incorrecto
            validate_cups("FR0031607515707001RC0F")
            # → ValidationError: "Formato CUPS inválido..."

        Uso en validación de entrada::

            def get_consumption(self, cups: str, ...):
                # Validar antes de usar en petición
                validated_cups = validate_cups(cups)
                # validated_cups está garantizado como válido
                params = {"cups": validated_cups}

    Note:
        Esta función valida únicamente el formato del CUPS, no verifica que el
        código exista realmente o esté asociado a un usuario específico. Esa
        validación la realiza el servidor de Datadis.

    Technical Details:
        - **Regex utilizado**: ``^ES[A-Z0-9]{20,22}$``
        - **Normalización**: ``.upper().strip()`` automática
        - **Performance**: Validación muy rápida usando regex compilado
        - **Memoria**: No guarda estado entre llamadas

    References:
        - CNE (Comisión Nacional de Energía): Especificaciones oficiales CUPS
        - BOE: Normativa sobre identificación de puntos de suministro
        - Datadis: Documentación técnica de la API

    .. seealso::
       - :func:`convert_cups_parameter` para conversión automática con validación
       - Documentación oficial sobre códigos CUPS en España

    .. versionadded:: 1.0
       Validación básica de formato CUPS

    .. versionchanged:: 2.0
       Mejorado soporte para formatos CUPS extendidos (22 caracteres)
    """
    if not cups:
        raise ValidationError("CUPS no puede estar vacío")

    # Normalización: mayúsculas y sin espacios
    cups = cups.upper().strip()

    # Validación de formato usando regex oficial
    # Formato: ES + 20-22 caracteres alfanuméricos
    cups_pattern = r"^ES[A-Z0-9]{20,22}$"

    if not re.match(cups_pattern, cups):
        raise ValidationError(
            "Formato CUPS inválido. Debe ser: ES + 20-22 caracteres alfanuméricos. "
            f"Ejemplo: ES0031607515707001RC0F. Recibido: {cups}"
        )

    return cups


>>>>>>> 22de0b9e
def validate_date_range(
    date_from: str, date_to: str, format_type: str = "daily"
) -> Tuple[str, str]:
    """
    Valida un rango de fechas según las restricciones específicas de Datadis.

    Esta función implementa todas las reglas de validación temporal específicas
    de la API de Datadis, incluyendo formatos aceptados, rangos permitidos y
    limitaciones de acceso a datos históricos.

    Restricciones de Datadis implementadas:
        - **Rango temporal**: Solo últimos 2 años desde la fecha actual
        - **No fechas futuras**: Las fechas no pueden ser posteriores al día actual
        - **Orden lógico**: ``date_from`` debe ser anterior o igual a ``date_to``
        - **Formatos específicos**: YYYY/MM para mensual, YYYY/MM/DD para diario

    Formatos soportados:
        - **Mensual**: "YYYY/MM" (ej: "2024/01") - Recomendado para Datadis
        - **Diario**: "YYYY/MM/DD" (ej: "2024/01/15") - Limitado en algunos endpoints

    Validaciones aplicadas:
        1. **Formato de entrada**: Verificación contra patrones regex específicos
        2. **Parseabilidad**: Verificación de fechas válidas (no 30 de febrero)
        3. **Orden lógico**: date_from ≤ date_to
        4. **Límite histórico**: No más de 2 años hacia atrás
        5. **Límite futuro**: No fechas posteriores a hoy

    :param date_from: Fecha de inicio del rango en formato string
    :type date_from: str
    :param date_to: Fecha de fin del rango en formato string
    :type date_to: str
    :param format_type: Tipo de formato esperado:

                       - **"monthly"**: YYYY/MM (recomendado)
                       - **"daily"**: YYYY/MM/DD (limitado)

    :type format_type: str

    :return: Tupla con las fechas validadas ``(date_from, date_to)``
    :rtype: Tuple[str, str]

    :raises ValidationError: Si cualquier validación falla

    Example:
        Validaciones exitosas::

            # Rango mensual válido
            validate_date_range("2024/01", "2024/12", "monthly")
            # → ("2024/01", "2024/12")

            # Rango diario válido
            validate_date_range("2024/01/01", "2024/01/31", "daily")
            # → ("2024/01/01", "2024/01/31")

            # Rango de un mes
            validate_date_range("2024/06", "2024/06", "monthly")
            # → ("2024/06", "2024/06")

        Casos que fallan (errores esperados)::

            # ❌ Formato incorrecto
            validate_date_range("2024-01", "2024-12", "monthly")
            # → ValidationError: "Formato de fecha_desde inválido: 2024-01. Use 2024/01"

            # ❌ Rango invertido
            validate_date_range("2024/12", "2024/01", "monthly")
            # → ValidationError: "fecha_desde no puede ser posterior a fecha_hasta"

            # ❌ Demasiado antigua (más de 2 años)
            validate_date_range("2020/01", "2020/12", "monthly")
            # → ValidationError: "fecha_desde no puede ser anterior a hace 2 años"

            # ❌ Fecha futura
            validate_date_range("2030/01", "2030/12", "monthly")
            # → ValidationError: "fecha_hasta no puede ser futura"

            # ❌ Fecha inválida
            validate_date_range("2024/02/30", "2024/02/30", "daily")
            # → ValidationError: "Fecha inválida: day is out of range for month"

        Uso típico en métodos del SDK::

            def get_consumption(self, date_from, date_to):
                # Validación robusta antes de petición API
                validated_from, validated_to = validate_date_range(
                    date_from, date_to, "monthly"
                )
                # Las fechas están garantizadas como válidas
                params = {"dateFrom": validated_from, "dateTo": validated_to}

    Note:
        El límite de 2 años se basa en las limitaciones actuales de Datadis para
        acceso a datos históricos. Este límite puede cambiar en el futuro según
        las políticas de la plataforma.

    Performance:
        La validación incluye cálculos de fecha para verificar límites temporales.
        Para uso intensivo, considere cachear los límites calculados.

    Technical Details:
        - **Regex patterns**: Específicos para cada formato (daily/monthly)
        - **Parsing**: Usa ``datetime.strptime()`` para validación completa
        - **Límites dinámicos**: Calculados en tiempo real basados en ``datetime.now()``
        - **Timezone**: Usa timezone local del sistema

    .. seealso::
       - :func:`convert_date_range_to_api_format` para conversión + validación
       - :func:`convert_date_to_api_format` para fechas individuales
       - Documentación de Datadis sobre disponibilidad de datos históricos

    .. versionadded:: 1.0
       Validación básica de rangos de fechas

    .. versionchanged:: 2.0
       Añadidas validaciones específicas para limitaciones de Datadis
    """
    # Paso 1: Determinar patrón y formato según el tipo
    if format_type == "daily":
        date_pattern = r"^\d{4}/\d{2}/\d{2}$"
        date_format = "%Y/%m/%d"
        example = "2024/01/31"
    elif format_type == "monthly":
        date_pattern = r"^\d{4}/\d{2}$"
        date_format = "%Y/%m"
        example = "2024/01"
    else:
        raise ValidationError(f"Tipo de formato no soportado: {format_type}")

    # Paso 2: Validar formato de entrada con regex
    if not re.match(date_pattern, date_from):
        raise ValidationError(
            f"Formato de fecha_desde inválido: {date_from}. Use {example}"
        )

    if not re.match(date_pattern, date_to):
        raise ValidationError(
            f"Formato de fecha_hasta inválido: {date_to}. Use {example}"
        )

    # Paso 3: Parsear fechas y validar que sean fechas reales
    try:
        start_date = datetime.strptime(date_from, date_format)
        end_date = datetime.strptime(date_to, date_format)
    except ValueError as e:
        raise ValidationError(f"Fecha inválida: {e}")

    # Paso 4: Validar orden lógico del rango
    if start_date > end_date:
        raise ValidationError("fecha_desde no puede ser posterior a fecha_hasta")

    # Paso 5: Validar límite histórico (limitación específica de Datadis)
    # Datadis solo proporciona datos de los últimos 2 años
    min_date = datetime.now().replace(year=datetime.now().year - 2)
    if start_date < min_date:
        raise ValidationError(
            "fecha_desde no puede ser anterior a hace 2 años (limitación de Datadis)"
        )

    # Paso 6: Validar que no sea futura
    max_date = datetime.now()
    if end_date > max_date:
        raise ValidationError("fecha_hasta no puede ser futura")

    # Retornar fechas validadas
    return date_from, date_to


def validate_distributor_code(distributor_code: str) -> str:
    """
    Valida códigos de distribuidor eléctrico españoles oficiales.

    Los códigos de distribuidor identifican las compañías distribuidoras de
    electricidad en España que están registradas en el sistema Datadis. Solo
    existen 8 distribuidores oficiales, cada uno con un código numérico único.

    Distribuidores válidos y sus códigos:
        - **"1"**: Viesgo - Cantabria, Asturias
        - **"2"**: E-distribución (Endesa) - Cobertura nacional amplia
        - **"3"**: E-redes - Galicia y zonas de Castilla y León
        - **"4"**: ASEME - Ciudad autónoma de Melilla
        - **"5"**: UFD (Naturgy) - Cobertura nacional, especialmente este y sur
        - **"6"**: EOSA - Aragón y zonas del noreste
        - **"7"**: CIDE - Ciudad autónoma de Ceuta
        - **"8"**: IDE - Islas Baleares

    Cobertura geográfica:
        - **Nacional**: E-distribución (2), UFD (5)
        - **Regional**: Viesgo (1), E-redes (3), EOSA (6)
        - **Insular/Local**: IDE (8), ASEME (4), CIDE (7)

    Validación aplicada:
        - **Lista blanca**: Solo códigos de distribuidores realmente existentes
        - **Formato string**: Debe ser string (no entero)
        - **Exactitud**: Coincidencia exacta con códigos oficiales

    :param distributor_code: Código del distribuidor a validar (como string)
    :type distributor_code: str

    :return: Código de distribuidor validado
    :rtype: str

    :raises ValidationError: Si el código no corresponde a un distribuidor válido

    Example:
        Códigos válidos::

            # Distribuidores nacionales principales
            validate_distributor_code("2")  # → "2" (E-distribución/Endesa)
            validate_distributor_code("5")  # → "5" (UFD/Naturgy)

            # Distribuidores regionales
            validate_distributor_code("1")  # → "1" (Viesgo - Norte)
            validate_distributor_code("3")  # → "3" (E-redes - Galicia)
            validate_distributor_code("6")  # → "6" (EOSA - Aragón)

            # Distribuidores insulares/locales
            validate_distributor_code("8")  # → "8" (IDE - Baleares)
            validate_distributor_code("4")  # → "4" (ASEME - Melilla)
            validate_distributor_code("7")  # → "7" (CIDE - Ceuta)

        Casos que fallan (errores esperados)::

            # ❌ Código inexistente
            validate_distributor_code("9")
            # → ValidationError: "Código de distribuidor inválido: 9. Válidos: 1, 2, 3, 4, 5, 6, 7, 8"

            # ❌ Código múltiple
            validate_distributor_code("12")
            # → ValidationError: "Código de distribuidor inválido: 12..."

            # ❌ Código negativo
            validate_distributor_code("-1")
            # → ValidationError: "Código de distribuidor inválido: -1..."

        Uso con constantes descriptivas::

            from datadis_python.utils.constants import DISTRIBUTOR_CODES

            # Usar nombres descriptivos en lugar de números
            endesa_code = DISTRIBUTOR_CODES["E_DISTRIBUCION"]  # "2"
            validated = validate_distributor_code(endesa_code)  # "2"

            # Iterar sobre todos los distribuidores válidos
            for name, code in DISTRIBUTOR_CODES.items():
                validated_code = validate_distributor_code(code)
                print(f"{name}: {validated_code}")

    Note:
        Los códigos de distribuidor son siempre strings en la API de Datadis,
        aunque representen números. Use :func:`convert_distributor_code_parameter`
        si necesita conversión automática desde enteros.

    Technical Details:
        - **Lista estática**: Los 8 códigos están hardcodeados (no cambian frecuentemente)
        - **Validación rápida**: Lookup en lista pequeña, muy eficiente
        - **Case sensitive**: Los códigos deben ser exactamente como se especifican
        - **No conversión**: Esta función no convierte tipos, solo valida

    References:
        - CNE: Comisión Nacional de Energía - Listado oficial de distribuidores
        - CNMC: Comisión Nacional de los Mercados y la Competencia
        - Datadis: Documentación oficial de códigos soportados

    .. seealso::
       - :func:`convert_distributor_code_parameter` para conversión automática int→str
       - :data:`datadis_python.utils.constants.DISTRIBUTOR_CODES` para mapeo de nombres
       - Documentación oficial de distribuidores eléctricos en España

    .. versionadded:: 1.0
       Validación de códigos de distribuidor

    .. versionchanged:: 2.0
       Actualizada lista con información geográfica detallada
    """
    # Lista oficial de códigos de distribuidor válidos en España
    valid_codes = ["1", "2", "3", "4", "5", "6", "7", "8"]

    if distributor_code not in valid_codes:
        raise ValidationError(
            f"Código de distribuidor inválido: {distributor_code}. "
            f"Válidos: {', '.join(valid_codes)} "
            f"(1:Viesgo, 2:E-distribución, 3:E-redes, 4:ASEME, 5:UFD, 6:EOSA, 7:CIDE, 8:IDE)"
        )

    return distributor_code


def validate_measurement_type(measurement_type: Optional[int]) -> int:
    """
    Valida y normaliza tipos de medida eléctrica para la API de Datadis.

    Los tipos de medida distinguen entre consumo de energía (tomada de la red)
    y generación de energía (inyectada a la red). Esta distinción es importante
    para usuarios con instalaciones de autoconsumo que pueden tanto consumir
    como generar electricidad.

    Tipos de medida oficiales:
        - **0 - CONSUMO**: Energía consumida desde la red eléctrica (por defecto)
        - **1 - GENERACIÓN**: Energía generada e inyectada a la red

    Casos de uso:
        - **Consumo doméstico**: Siempre tipo 0 (viviendas sin generación)
        - **Autoconsumo con inyección**: Tipo 0 para consumo, tipo 1 para excedentes
        - **Plantas de generación**: Principalmente tipo 1
        - **Instalaciones mixtas**: Ambos tipos según el flujo de energía

    Manejo de valores por defecto:
        - **None**: Se convierte automáticamente a 0 (consumo)
        - **Valor explícito**: Se valida que esté en el rango permitido

    :param measurement_type: Tipo de medida a validar:

                           - ``0`` o ``None``: Consumo (energía tomada de la red)
                           - ``1``: Generación (energía inyectada a la red)

    :type measurement_type: Optional[int]

    :return: Tipo de medida validado (siempre 0 o 1)
    :rtype: int

    :raises ValidationError: Si el tipo no está en el rango válido (0-1)

    Example:
        Valores válidos::

            # Consumo explícito
            validate_measurement_type(0)     # → 0 (consumo)

            # Generación explícita
            validate_measurement_type(1)     # → 1 (generación)

            # Valor por defecto (None → consumo)
            validate_measurement_type(None)  # → 0 (consumo por defecto)

        Casos que fallan (errores esperados)::

            # ❌ Tipo inválido
            validate_measurement_type(2)
            # → ValidationError: "measurement_type debe ser 0 (consumo) o 1 (generación)"

            # ❌ Tipo negativo
            validate_measurement_type(-1)
            # → ValidationError: "measurement_type debe ser 0 (consumo) o 1 (generación)"

        Uso típico en consultas::

            # Consulta de consumo doméstico (por defecto)
            consumption_data = client.get_consumption(
                cups="ES001234567890123456AB",
                distributor_code="2",
                date_from="2024/01",
                date_to="2024/12",
                measurement_type=validate_measurement_type(None)  # → 0
            )

            # Consulta de generación solar
            generation_data = client.get_consumption(
                cups="ES001234567890123456AB",
                distributor_code="2",
                date_from="2024/01",
                date_to="2024/12",
                measurement_type=validate_measurement_type(1)  # → 1
            )

        Uso con constantes::

            from datadis_python.utils.constants import MEASUREMENT_TYPES

            # Usar constantes descriptivas
            consumption_type = validate_measurement_type(MEASUREMENT_TYPES["CONSUMPTION"])  # 0
            generation_type = validate_measurement_type(MEASUREMENT_TYPES["GENERATION"])    # 1

    Note:
        La mayoría de usuarios domésticos solo necesitarán el tipo 0 (consumo).
        El tipo 1 (generación) es relevante principalmente para instalaciones
        con paneles solares u otras fuentes de generación distribuida.

    Technical Details:
        - **Rango válido**: Solo 0 y 1 según especificación de Datadis
        - **Default seguro**: None se convierte a 0 (caso más común)
        - **Validación estricta**: No se permiten otros valores enteros
        - **Performance**: Validación muy rápida (comparación simple)

    .. seealso::
       - :data:`datadis_python.utils.constants.MEASUREMENT_TYPES` para constantes descriptivas
       - Documentación de Datadis sobre tipos de medida
       - Normativa española sobre autoconsumo y balance neto

    .. versionadded:: 1.0
       Validación de tipos de medida

    .. versionchanged:: 2.0
       Mejorada documentación con casos de uso específicos
    """
    if measurement_type is None:
        return 0  # Por defecto: consumo (caso más común)

    if measurement_type not in [0, 1]:
        raise ValidationError(
            "measurement_type debe ser 0 (consumo) o 1 (generación). "
            f"Recibido: {measurement_type}"
        )

    return measurement_type


def validate_point_type(point_type: Optional[int]) -> int:
    """
    Valida y normaliza tipos de punto de medida según normativa eléctrica española.

    Los tipos de punto clasifican los puntos de medida eléctrica según su función
    y posición en la red eléctrica. Esta clasificación es importante para entender
    el contexto de los datos de consumo y generación obtenidos de Datadis.

    Tipos de punto oficiales según normativa española:
        - **1 - FRONTERA**: Puntos de intercambio entre sistemas eléctricos
        - **2 - CONSUMO**: Puntos de consumo de usuarios finales (doméstico/comercial)
        - **3 - GENERACIÓN**: Puntos de plantas de generación eléctrica
        - **4 - SERVICIOS AUXILIARES**: Equipos de soporte al sistema eléctrico
        - **5 - SERVICIOS AUXILIARES ALT**: Servicios auxiliares alternativos

    Casos de uso por tipo:
        - **Tipo 1 (Frontera)**: Intercambios entre comunidades autónomas o países
        - **Tipo 2 (Consumo)**: Viviendas, comercios, industrias (más común)
        - **Tipo 3 (Generación)**: Centrales eléctricas, parques solares/eólicos
        - **Tipo 4/5 (Auxiliares)**: Equipos de compensación, transformadores

    Manejo de valores por defecto:
        - **None**: Se convierte automáticamente a 1 (frontera, valor neutro)
        - **Valor explícito**: Se valida que esté en el rango permitido (1-5)

    :param point_type: Tipo de punto a validar:

                      - ``1`` o ``None``: Frontera (por defecto)
                      - ``2``: Consumo (usuarios finales)
                      - ``3``: Generación (plantas eléctricas)
                      - ``4``: Servicios auxiliares
                      - ``5``: Servicios auxiliares alternativos

    :type point_type: Optional[int]

    :return: Tipo de punto validado (siempre 1-5)
    :rtype: int

    :raises ValidationError: Si el tipo no está en el rango válido (1-5)

    Example:
        Valores válidos::

            # Frontera (por defecto)
            validate_point_type(None)  # → 1 (frontera por defecto)
            validate_point_type(1)     # → 1 (frontera explícito)

            # Consumo doméstico/comercial
            validate_point_type(2)     # → 2 (consumo)

            # Generación eléctrica
            validate_point_type(3)     # → 3 (generación)

            # Servicios del sistema
            validate_point_type(4)     # → 4 (servicios auxiliares)
            validate_point_type(5)     # → 5 (servicios auxiliares alt)

        Casos que fallan (errores esperados)::

            # ❌ Tipo fuera de rango
            validate_point_type(6)
            # → ValidationError: "point_type debe ser 1 (frontera), 2 (consumo), 3 (generación) o 4 (servicios auxiliares)"

            # ❌ Tipo cero o negativo
            validate_point_type(0)
            # → ValidationError: "point_type debe ser 1 (frontera)..."

        Uso típico por contexto::

            # Consulta de consumo doméstico típico
            domestic_data = client.get_consumption(
                cups="ES001234567890123456AB",
                distributor_code="2",
                date_from="2024/01",
                date_to="2024/12",
                point_type=validate_point_type(2)  # Consumo doméstico
            )

            # Consulta de generación renovable
            generation_data = client.get_consumption(
                cups="ES001234567890123456AB",
                distributor_code="2",
                date_from="2024/01",
                date_to="2024/12",
                point_type=validate_point_type(3)  # Generación
            )

        Uso con constantes descriptivas::

            from datadis_python.utils.constants import POINT_TYPES

            # Usar nombres descriptivos en lugar de números
            consumption_type = validate_point_type(POINT_TYPES["CONSUMPTION"])  # 2
            generation_type = validate_point_type(POINT_TYPES["GENERATION"])    # 3
            border_type = validate_point_type(POINT_TYPES["BORDER"])            # 1

    Note:
        Para la mayoría de usuarios domésticos y comerciales, el tipo 2 (CONSUMO)
        será el más relevante. Los tipos 3-5 son principalmente para instalaciones
        industriales y de servicios eléctricos.

    Technical Details:
        - **Rango válido**: 1-5 según normativa del sistema eléctrico español
        - **Default conservador**: None → 1 (frontera, valor neutro)
        - **Validación estricta**: Solo enteros en el rango específico
        - **Mapeo normativo**: Basado en clasificación oficial CNE/CNMC

    References:
        - CNE: Comisión Nacional de Energía - Clasificación de puntos de medida
        - CNMC: Comisión Nacional de los Mercados y la Competencia
        - BOE: Normativa sobre tipos de punto en el sistema eléctrico

    .. seealso::
       - :data:`datadis_python.utils.constants.POINT_TYPES` para constantes descriptivas
       - Documentación de Datadis sobre clasificación de puntos
       - Normativa española sobre medida y facturación eléctrica

    .. versionadded:: 1.0
       Validación de tipos de punto

    .. versionchanged:: 2.0
       Añadido soporte para tipo 5 y documentación extendida
    """
    if point_type is None:
        return 1  # Por defecto: frontera (valor neutro y seguro)

    if point_type not in [1, 2, 3, 4, 5]:
        raise ValidationError(
            "point_type debe ser 1 (frontera), 2 (consumo), 3 (generación), "
            f"4 (servicios auxiliares) o 5 (servicios auxiliares alt). "
            f"Recibido: {point_type}"
        )

    return point_type<|MERGE_RESOLUTION|>--- conflicted
+++ resolved
@@ -77,8 +77,6 @@
 from ..exceptions import ValidationError
 
 
-<<<<<<< HEAD
-=======
 def validate_cups(cups: str) -> str:
     """
     Valida el formato del código CUPS (Código Universal del Punto de Suministro).
@@ -206,7 +204,6 @@
     return cups
 
 
->>>>>>> 22de0b9e
 def validate_date_range(
     date_from: str, date_to: str, format_type: str = "daily"
 ) -> Tuple[str, str]:
