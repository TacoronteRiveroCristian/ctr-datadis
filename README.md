# ctr-datadis

[![PyPI version](https://badge.fury.io/py/ctr-datadis.svg)](https://badge.fury.io/py/ctr-datadis)
[![Python 3.9+](https://img.shields.io/badge/python-3.9+-blue.svg)](https://www.python.org/downloads/)
[![License: MIT](https://img.shields.io/badge/License-MIT-yellow.svg)](https://opensource.org/licenses/MIT)
[![Documentation Status](https://readthedocs.org/projects/ctr-datadis/badge/?version=latest)](https://ctr-datadis.readthedocs.io/en/latest/?badge=latest)
[![Tests](https://github.com/TacoronteRiveroCristian/ctr-datadis/workflows/Auto%20Publish%20on%20Main%20Push/badge.svg)](https://github.com/TacoronteRiveroCristian/ctr-datadis/actions)

**Un SDK completo de Python para interactuar con la API oficial de Datadis** (plataforma española de datos de suministro eléctrico).

**Datadis** es la plataforma oficial del gobierno español que proporciona acceso a los datos de consumo eléctrico para los consumidores españoles. Este SDK facilita el acceso a tus datos eléctricos de forma programática.

## Características

- **Dos Versiones de Cliente** - V1 (básico) y V2 (recomendado con manejo avanzado de errores)
- **Autenticación Automática** - Autenticación basada en tokens con renovación automática
- **Cobertura Completa de API** - Acceso a todos los endpoints de la API de Datadis
- **Manejo Robusto de Errores** - V2 incluye manejo específico de errores por distribuidor
- **Parámetros Flexibles** - Acepta tipos Python nativos (datetime, int, float) además de strings
- **Seguridad de Tipos** - Type hints completos y modelos Pydantic para validación de datos
- **Context Managers** - Gestión automática de recursos con declaraciones `with`
- **Python 3.9+** - Compatible con versiones modernas de Python
- **Normalización de Texto** - Manejo automático de acentos españoles y caracteres especiales
- **Datos de Energía Reactiva** - Acceso exclusivo en V2 para análisis energético avanzado

## Instalación

```bash
pip install ctr-datadis
```

## Inicio Rápido

### Cliente V1 (Básico)

```python
from datadis_python.client.v1.simple_client import SimpleDatadisClientV1

# Usar context manager (recomendado)
with SimpleDatadisClientV1(username="12345678A", password="tu_password") as client:
    # Obtener puntos de suministro
    supplies = client.get_supplies()
    print(f"Encontrados {len(supplies)} puntos de suministro")

    if supplies:
        # Obtener consumo anual (formato mensual OBLIGATORIO)
        consumption = client.get_consumption(
            cups=supplies[0].cups,
            distributor_code=supplies[0].distributorCode,
            date_from="2024/01",  # Enero 2024
            date_to="2024/12"     # Diciembre 2024
        )

        total_kwh = sum(c.consumptionKWh for c in consumption if c.consumptionKWh)
        print(f"Consumo total 2024: {total_kwh:.2f} kWh")
```

### Cliente V2 (Recomendado - con manejo de errores mejorado)

```python
from datadis_python.client.v2.simple_client import SimpleDatadisClientV2

with SimpleDatadisClientV2(username="12345678A", password="tu_password") as client:
    # Obtener suministros con manejo de errores
    supplies_response = client.get_supplies()

    print(f"Suministros obtenidos: {len(supplies_response.supplies)}")

    # Verificar errores por distribuidor (exclusivo V2)
    if supplies_response.distributor_error:
        for error in supplies_response.distributor_error:
            print(f"Error en {error.distributorName}: {error.errorDescription}")

    if supplies_response.supplies:
        supply = supplies_response.supplies[0]

        # Obtener consumo con manejo robusto de errores
        consumption_response = client.get_consumption(
            cups=supply.cups,
            distributor_code=supply.distributorCode,
            date_from="2024/01",
            date_to="2024/12"
        )

        if consumption_response.time_curve:
            total_kwh = sum(c.consumptionKWh for c in consumption_response.time_curve
                          if c.consumptionKWh)
            print(f"Consumo total 2024: {total_kwh:.2f} kWh")

        # Funcionalidad exclusiva V2: Energía reactiva
        reactive_data = client.get_reactive_data(
            cups=supply.cups,
            distributor_code=supply.distributorCode,
            date_from="2024/01",
            date_to="2024/12"
        )
        print(f"Datos de energía reactiva: {len(reactive_data)} registros")
```

## Métodos Disponibles

### Información de Suministro
```python
# Obtener todos los puntos de suministro
supplies = client.get_supplies()

# Obtener detalles del contrato para un CUPS específico
contract = client.get_contract_detail(cups="ES1234...", distributor_code="2")
```

### Datos de Consumo
```python
from datetime import datetime, date

# Obtener datos de consumo con fechas mensuales (OBLIGATORIO)
consumption = client.get_consumption(
    cups="ES1234000000000001JN0F",
    distributor_code=2,             # int o string
    date_from=datetime(2024, 1, 1), # datetime (solo primer día), date o string YYYY/MM
    date_to=datetime(2024, 2, 1),   # datetime (solo primer día), date o string YYYY/MM
    measurement_type=0,             # int, float o string
    point_type=1                    # int, float o string (opcional)
)

# Obtener datos de potencia máxima
max_power = client.get_max_power(
    cups="ES1234000000000001JN0F",
    distributor_code=2,             # int o string
    date_from=datetime(2024, 1, 1), # datetime (solo primer día), date o string YYYY/MM
    date_to=datetime(2024, 2, 1)    # datetime (solo primer día), date o string YYYY/MM
)
```

### Información de Distribuidoras
```python
# Obtener distribuidoras disponibles
distributors = client.get_distributors()
```

## Tipos de Parámetros Flexibles

El SDK acepta múltiples tipos de parámetros para mayor comodidad, manteniendo 100% de compatibilidad hacia atrás:

### Fechas (IMPORTANTE: Solo formato mensual)

La API de Datadis **SOLO acepta fechas mensuales**. No es posible especificar días específicos.

```python
<<<<<<< HEAD
# ESTAS NO SON VÁLIDAS (contienen días específicos):
=======
# ESTAS YA NO SON VÁLIDAS (contienen días específicos):
>>>>>>> 2370a833
# date_from = "2024/01/15"           # RECHAZADO: contiene día específico
# date_from = datetime(2024, 1, 15)  # RECHAZADO: contiene día específico
# date_from = date(2024, 1, 15)      # RECHAZADO: contiene día específico

<<<<<<< HEAD
# ESTAS SON VÁLIDAS (formato mensual):
=======
# SOLO ESTAS SON VÁLIDAS (formato mensual):
>>>>>>> 2370a833
date_from = "2024/01"              # String YYYY/MM (RECOMENDADO)
date_from = datetime(2024, 1, 1)   # datetime primer día del mes (se convierte a 2024/01)
date_from = date(2024, 1, 1)       # date primer día del mes (se convierte a 2024/01)
```

### Números
```python
# Measurement type, point type, etc.:
measurement_type = "0"             # String tradicional
measurement_type = 0               # int
measurement_type = 0.0             # float

# Distributor code:
distributor_code = "2"             # String tradicional
distributor_code = 2               # int
```

### Conversión Automática
- Las fechas `datetime`/`date` se convierten automáticamente al formato API mensual (YYYY/MM)
- **IMPORTANTE**: Solo se aceptan `datetime`/`date` del primer día del mes (día 1)
- Los números `int`/`float` se convierten a strings
- Los strings se validan para asegurar formato mensual correcto (YYYY/MM)
- **Validación estricta** - fechas con días específicos serán rechazadas

## Modelos de Datos

El SDK incluye modelos Pydantic para manejo seguro de tipos:

- `SupplyData` - Información de puntos de suministro
- `ConsumptionData` - Registros de consumo energético
- `ContractData` - Detalles del contrato
- `MaxPowerData` - Datos de demanda de potencia máxima

## Manejo de Errores

```python
from datadis_python.exceptions import DatadisError, AuthenticationError, APIError

try:
    supplies = client.get_supplies()
except AuthenticationError:
    print("Credenciales inválidas")
except APIError as e:
    print(f"Error de API: {e}")
except DatadisError as e:
    print(f"Error de Datadis: {e}")
```

## Requisitos

- Python 3.9 o superior
- Credenciales válidas de cuenta Datadis
- Conexión a internet

## Limitaciones de la API

- Los datos están disponibles solo para los últimos 2 años
- **CRÍTICO**: El formato de fecha DEBE ser YYYY/MM (solo datos mensuales, NO diarios)
- Fechas con días específicos (ej: "2024/01/15") serán rechazadas automáticamente
- La plataforma Datadis aplica limitación de velocidad (rate limiting)
- La mayoría de operaciones requieren un código de distribuidora

## Documentación

- **Documentación Completa**: [https://ctr-datadis.readthedocs.io](https://ctr-datadis.readthedocs.io)
- **Referencia de API**: Documentación detallada de la API con ejemplos
- **Ejemplos**: Tutoriales paso a paso y casos de uso
- **Solución de Problemas**: Problemas comunes y soluciones

## Comparación de Versiones

| Característica | Cliente V1 | Cliente V2 |
|----------------|------------|------------|
| **Datos de Consumo** | ✓ | ✓ |
| **Información de Suministro** | ✓ | ✓ |
| **Detalles del Contrato** | ✓ | ✓ |
| **Datos de Potencia Máxima** | ✓ | ✓ |
| **Datos de Energía Reactiva** | ✗ | ✓ |
| **Manejo de Errores por Distribuidor** | ✗ | ✓ |
| **Respuestas Estructuradas** | ✗ | ✓ |
| **Información de Errores Detallada** | ✗ | ✓ |
| **Soporte para NIFs Autorizados** | Limitado | ✓ |
| **Tipo de Respuesta** | Lista simple | Objeto estructurado |

### ¿Cuál elegir?

**Usa Cliente V1 cuando:**
- Migres código existente
- Necesites respuestas simples (listas directas)
- Implementes scripts básicos
- Solo requieras datos de consumo estándar

**Usa Cliente V2 cuando:** (Recomendado)
- Desarrolles aplicaciones de producción
- Necesites manejo robusto de errores
- Quieras acceso a energía reactiva
- Requieras información detallada de fallos
- Trabajes con múltiples distribuidores

## Contribuciones

Las contribuciones son bienvenidas! No dudes en enviar un Pull Request.

## Licencia

Este proyecto está licenciado bajo la Licencia MIT - consulta el archivo [LICENSE](LICENSE) para más detalles.

## Descargo de Responsabilidad

Este es un SDK no oficial para la API de Datadis. No está afiliado ni respaldado por Datadis o el gobierno español.<|MERGE_RESOLUTION|>--- conflicted
+++ resolved
@@ -146,20 +146,12 @@
 La API de Datadis **SOLO acepta fechas mensuales**. No es posible especificar días específicos.
 
 ```python
-<<<<<<< HEAD
-# ESTAS NO SON VÁLIDAS (contienen días específicos):
-=======
 # ESTAS YA NO SON VÁLIDAS (contienen días específicos):
->>>>>>> 2370a833
 # date_from = "2024/01/15"           # RECHAZADO: contiene día específico
 # date_from = datetime(2024, 1, 15)  # RECHAZADO: contiene día específico
 # date_from = date(2024, 1, 15)      # RECHAZADO: contiene día específico
 
-<<<<<<< HEAD
-# ESTAS SON VÁLIDAS (formato mensual):
-=======
 # SOLO ESTAS SON VÁLIDAS (formato mensual):
->>>>>>> 2370a833
 date_from = "2024/01"              # String YYYY/MM (RECOMENDADO)
 date_from = datetime(2024, 1, 1)   # datetime primer día del mes (se convierte a 2024/01)
 date_from = date(2024, 1, 1)       # date primer día del mes (se convierte a 2024/01)
