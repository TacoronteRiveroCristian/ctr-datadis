"""
Tests para funciones utilitarias del SDK de Datadis.

Estos tests validan:
- Validadores de parámetros (CUPS, fechas, distribuidores, etc.)
- Utilidades de texto y normalización
- Cliente HTTP base
- Funciones de constantes y configuración
"""

from datetime import date, datetime, timedelta
from unittest.mock import Mock, patch

import pytest
import requests
import responses

from datadis_python.exceptions import (
    APIError,
    AuthenticationError,
    DatadisError,
    ValidationError,
)
from datadis_python.utils.constants import (
    API_V1_ENDPOINTS,
    DISTRIBUTOR_CODES,
    MEASUREMENT_TYPES,
    POINT_TYPES,
)
from datadis_python.utils.http import HTTPClient
from datadis_python.utils.text_utils import (
    normalize_api_response,
    normalize_dict_strings,
    normalize_list_strings,
    normalize_text,
)
from datadis_python.utils.validators import (
    validate_date_range,
    validate_distributor_code,
    validate_measurement_type,
    validate_point_type,
)


class TestDateRangeValidator:
    """Tests para validador de rangos de fechas."""

    @pytest.mark.unit
    @pytest.mark.utils
    def test_validate_date_range_monthly_format_valid(self):
        """Test validación exitosa de fechas en formato mensual."""
        date_from = "2024/01"
        date_to = "2024/12"

        result_from, result_to = validate_date_range(date_from, date_to, "monthly")

        assert result_from == date_from
        assert result_to == date_to

    @pytest.mark.unit
    @pytest.mark.utils
    def test_validate_date_range_invalid_format_type(self):
        """Test validación falla con tipo de formato inválido."""
        with pytest.raises(ValidationError) as exc_info:
            validate_date_range("2024/01", "2024/01", "daily")

        assert "Tipo de formato no soportado" in str(exc_info.value)

    @pytest.mark.unit
    @pytest.mark.utils
    def test_validate_date_range_invalid_date_format(self):
        """Test validación falla con formato de fecha incorrecto."""
        invalid_dates = [
            ("2024-01", "2024/01"),  # Separador incorrecto
            ("01/2024", "2024/01"),  # Orden incorrecto
            ("2024/1", "2024/01"),  # Sin ceros
            ("24/01", "2024/01"),  # Año de 2 dígitos
        ]

        for date_from, date_to in invalid_dates:
            with pytest.raises(ValidationError) as exc_info:
                validate_date_range(date_from, date_to, "monthly")
            assert "Formato de fecha" in str(exc_info.value)

    @pytest.mark.unit
    @pytest.mark.utils
    def test_validate_date_range_start_after_end(self):
        """Test validación falla cuando fecha inicio es posterior a fecha fin."""
        with pytest.raises(ValidationError) as exc_info:
            validate_date_range("2024/12", "2024/01", "monthly")

        assert "no puede ser posterior a" in str(exc_info.value)

    @pytest.mark.unit
    @pytest.mark.utils
    @patch("datadis_python.utils.validators.datetime")
    def test_validate_date_range_too_old(self, mock_datetime):
        """Test validación falla con fechas muy antiguas."""
        # Mock datetime.now() para tener control sobre la fecha actual
        mock_now = datetime(2024, 6, 15)
        mock_datetime.now.return_value = mock_now
        mock_datetime.strptime.side_effect = datetime.strptime

        # Fecha de hace 3 años (debería fallar)
        old_date = "2021/06"
        recent_date = "2024/06"

        with pytest.raises(ValidationError) as exc_info:
            validate_date_range(old_date, recent_date, "monthly")

        assert "no puede ser anterior a hace 2 años" in str(exc_info.value)

    @pytest.mark.unit
    @pytest.mark.utils
    @patch("datadis_python.utils.validators.datetime")
    def test_validate_date_range_future_date(self, mock_datetime):
        """Test validación falla con fechas futuras."""
        # Mock datetime.now() para tener control sobre la fecha actual
        mock_now = datetime(2024, 6, 15)
        mock_datetime.now.return_value = mock_now
        mock_datetime.strptime.side_effect = datetime.strptime

        # Fecha futura (debería fallar)
        current_date = "2024/06"
        future_date = "2024/12"

        with pytest.raises(ValidationError) as exc_info:
            validate_date_range(current_date, future_date, "monthly")

        assert "no puede ser futura" in str(exc_info.value)


class TestDistributorCodeValidator:
    """Tests para validador de códigos de distribuidor."""

    @pytest.mark.unit
    @pytest.mark.utils
    def test_validate_distributor_code_any_string(self):
        """Test que el validador de código de distribuidor acepta cualquier string."""
        any_codes = ["1", "99", "ABC", "cualquier_cosa", "", "0", "10", "A", "X", "99"]

        for code in any_codes:
            result = validate_distributor_code(code)
            assert result == code


class TestMeasurementTypeValidator:
    """Tests para validador de tipos de medida."""

    @pytest.mark.unit
    @pytest.mark.utils
    def test_validate_measurement_type_valid(self):
        """Test validación exitosa de tipos de medida válidos."""
        assert validate_measurement_type(0) == 0  # Consumo
        assert validate_measurement_type(1) == 1  # Generación

    @pytest.mark.unit
    @pytest.mark.utils
    def test_validate_measurement_type_none_returns_default(self):
        """Test que None devuelve valor por defecto."""
        assert validate_measurement_type(None) == 0  # Default: consumo

    @pytest.mark.unit
    @pytest.mark.utils
    def test_validate_measurement_type_invalid(self):
        """Test validación falla con tipos inválidos."""
        invalid_types = [2, 3, -1, 999]

        for measurement_type in invalid_types:
            with pytest.raises(ValidationError) as exc_info:
                validate_measurement_type(measurement_type)
            assert "debe ser 0 (consumo) o 1 (generación)" in str(exc_info.value)


class TestPointTypeValidator:
    """Tests para validador de tipos de punto."""

    @pytest.mark.unit
    @pytest.mark.utils
    def test_validate_point_type_any_integer(self):
        """Test que el validador de tipo de punto acepta cualquier entero."""
        any_types = [1, 2, 3, 4, 0, 5, 6, -1, 999]

        for point_type in any_types:
            result = validate_point_type(point_type)
            assert result == point_type

    @pytest.mark.unit
    @pytest.mark.utils
    def test_validate_point_type_none_returns_default(self):
        """Test que None devuelve valor por defecto."""
        assert validate_point_type(None) == 1  # Default: frontera

<<<<<<< HEAD
    @pytest.mark.unit
    @pytest.mark.utils
    def test_validate_point_type_invalid(self):
        """Test validación falla con tipos inválidos."""
        invalid_types = [0, 6, -1, 999]

        for point_type in invalid_types:
            with pytest.raises(ValidationError) as exc_info:
                validate_point_type(point_type)
            assert "debe ser 1 (frontera), 2 (consumo), 3 (generación)" in str(
                exc_info.value
            )

=======
>>>>>>> 2370a833

class TestTextNormalization:
    """Tests para funciones de normalización de texto."""

    @pytest.mark.unit
    @pytest.mark.utils
    def test_normalize_text_basic(self):
        """Test normalización básica de texto."""
        test_cases = [
            ("MÁLAGA", "MALAGA"),
            ("CORUÑA", "CORUNA"),
            ("JOSÉ", "JOSE"),
            ("NIÑO", "NINO"),
            ("ESPAÑA", "ESPANA"),
        ]

        for input_text, expected in test_cases:
            result = normalize_text(input_text)
            assert result == expected

    @pytest.mark.unit
    @pytest.mark.utils
    def test_normalize_text_special_characters(self):
        """Test normalización de caracteres especiales."""
        test_cases = [
            ("E-DISTRIBUCIÓN", "E-DISTRIBUCION"),
            ("IBERDROLA DISTRIBUCIÓN", "IBERDROLA DISTRIBUCION"),
            ("EDISTRIBUCIÓN", "EDISTRIBUCION"),
        ]

        for input_text, expected in test_cases:
            result = normalize_text(input_text)
            assert result == expected

    @pytest.mark.unit
    @pytest.mark.utils
    def test_normalize_text_non_string_input(self):
        """Test que entradas no-string se devuelven sin cambios."""
        non_string_inputs = [123, None, [], {}]

        for input_value in non_string_inputs:
            result = normalize_text(input_value)
            assert result == input_value

    @pytest.mark.unit
    @pytest.mark.utils
    def test_normalize_text_unicode_issues(self):
        """Test corrección de problemas de codificación Unicode."""
        # Simular problemas de doble codificación
        problematic_text = "EDISTRIBUCIÃlN"  # Debería corregirse
        result = normalize_text(problematic_text)
        # Debería al menos normalizar lo que puede
        assert "A" not in result or "Ã" not in result

    @pytest.mark.unit
    @pytest.mark.utils
    def test_normalize_dict_strings(self):
        """Test normalización de strings en diccionarios."""
        input_dict = {
            "distributor": "E-DISTRIBUCIÓN",
            "province": "MÁLAGA",
            "nested": {"city": "CORUÑA", "number": 123},
            "number": 456,
        }

        result = normalize_dict_strings(input_dict)

        assert result["distributor"] == "E-DISTRIBUCION"
        assert result["province"] == "MALAGA"
        assert result["nested"]["city"] == "CORUNA"
        assert result["nested"]["number"] == 123  # No modificado
        assert result["number"] == 456  # No modificado

    @pytest.mark.unit
    @pytest.mark.utils
    def test_normalize_list_strings(self):
        """Test normalización de strings en listas."""
        input_list = ["MÁLAGA", 123, {"name": "JOSÉ", "age": 30}, [["NIÑO", "ESPAÑA"]]]

        result = normalize_list_strings(input_list)

        assert result[0] == "MALAGA"
        assert result[1] == 123
        assert result[2]["name"] == "JOSE"
        assert result[2]["age"] == 30
        assert result[3] == [["NINO", "ESPANA"]]

    @pytest.mark.unit
    @pytest.mark.utils
    def test_normalize_api_response_dict(self):
        """Test normalización de respuesta de API como diccionario."""
        api_response = {
            "supplies": [{"distributor": "E-DISTRIBUCIÓN", "province": "MÁLAGA"}],
            "status": "success",
        }

        result = normalize_api_response(api_response)

        assert result["supplies"][0]["distributor"] == "E-DISTRIBUCION"
        assert result["supplies"][0]["province"] == "MALAGA"
        assert result["status"] == "success"

    @pytest.mark.unit
    @pytest.mark.utils
    def test_normalize_api_response_list(self):
        """Test normalización de respuesta de API como lista."""
        api_response = [
            {"name": "JOSÉ", "city": "CORUÑA"},
            {"name": "MARÍA", "city": "SEVILLA"},
        ]

        result = normalize_api_response(api_response)

        assert result[0]["name"] == "JOSE"
        assert result[0]["city"] == "CORUNA"
        assert result[1]["name"] == "MARIA"
        assert result[1]["city"] == "SEVILLA"

    @pytest.mark.unit
    @pytest.mark.utils
    def test_normalize_api_response_non_dict_list(self):
        """Test normalización con tipos que no son dict ni list."""
        non_dict_list_responses = ["string", 123, None]

        for response in non_dict_list_responses:
            result = normalize_api_response(response)
            assert result == response


class TestHTTPClient:
    """Tests para cliente HTTP base."""

    @pytest.mark.unit
    @pytest.mark.utils
    def test_http_client_initialization(self):
        """Test inicialización del cliente HTTP."""
        client = HTTPClient(timeout=30, retries=2)

        assert client.timeout == 30
        assert client.retries == 2
        assert client.session is not None
        assert "datadis-python-sdk" in client.session.headers["User-Agent"]

    @pytest.mark.unit
    @pytest.mark.utils
    def test_http_client_default_headers(self):
        """Test headers por defecto del cliente HTTP."""
        client = HTTPClient()

        headers = client.session.headers
        assert "User-Agent" in headers
        assert "Content-Type" in headers
        assert "Accept" in headers
        assert headers["Content-Type"] == "application/json"
        assert headers["Accept"] == "application/json"

    @pytest.mark.unit
    @pytest.mark.utils
    def test_http_client_successful_request(self):
        """Test request HTTP exitoso."""
        client = HTTPClient(timeout=5, retries=1)

        with responses.RequestsMock() as rsps:
            rsps.add(
                responses.GET,
                "https://example.com/api/test",
                json={"success": True},
                status=200,
            )

            result = client.make_request("GET", "https://example.com/api/test")

            assert result == {"success": True}

    @pytest.mark.unit
    @pytest.mark.utils
    def test_http_client_auth_endpoint_response(self):
        """Test respuesta de endpoint de autenticación."""
        client = HTTPClient()

        with responses.RequestsMock() as rsps:
            rsps.add(
                responses.POST,
                "https://example.com/nikola-auth/login",
                body="test_token_jwt",
                status=200,
            )

            result = client.make_request(
                "POST", "https://example.com/nikola-auth/login"
            )

            assert result == "test_token_jwt"

    @pytest.mark.unit
    @pytest.mark.utils
    def test_http_client_form_data_request(self):
        """Test request con form data."""
        client = HTTPClient()

        with responses.RequestsMock() as rsps:
            rsps.add(
                responses.POST,
                "https://example.com/api/login",
                body="success",
                status=200,
            )

            data = {"username": "test", "password": "pass"}
            result = client.make_request(
                "POST", "https://example.com/api/login", data=data, use_form_data=True
            )

            assert result == "success"

    @pytest.mark.unit
    @pytest.mark.utils
    def test_http_client_401_error(self):
        """Test error 401 del cliente HTTP."""
        client = HTTPClient()

        with responses.RequestsMock() as rsps:
            rsps.add(
                responses.GET,
                "https://example.com/api/test",
                json={"error": "Unauthorized"},
                status=401,
            )

            with pytest.raises(AuthenticationError) as exc_info:
                client.make_request("GET", "https://example.com/api/test")

            assert "Credenciales inválidas o token expirado" in str(exc_info.value)

    @pytest.mark.unit
    @pytest.mark.utils
    def test_http_client_429_error(self):
        """Test error 429 del cliente HTTP."""
        client = HTTPClient()

        with responses.RequestsMock() as rsps:
            rsps.add(
                responses.GET,
                "https://example.com/api/test",
                json={"error": "Rate limit exceeded"},
                status=429,
            )

            with pytest.raises(APIError) as exc_info:
                client.make_request("GET", "https://example.com/api/test")

            error = exc_info.value
            assert error.status_code == 429
            assert "Límite de peticiones excedido" in str(error)

    @pytest.mark.unit
    @pytest.mark.utils
    def test_http_client_server_error(self):
        """Test error del servidor en cliente HTTP."""
        client = HTTPClient()

        with responses.RequestsMock() as rsps:
            rsps.add(
                responses.GET,
                "https://example.com/api/test",
                json={"error": "Internal server error"},
                status=500,
            )

            with pytest.raises(APIError) as exc_info:
                client.make_request("GET", "https://example.com/api/test")

            error = exc_info.value
            assert error.status_code == 500

    @pytest.mark.unit
    @pytest.mark.utils
    def test_http_client_retry_mechanism(self):
        """Test mecanismo de reintentos del cliente HTTP."""
        client = HTTPClient(retries=1)

        with responses.RequestsMock() as rsps:
            # Primera request falla
            def timeout_callback(request):
                raise requests.exceptions.Timeout("Timeout")

            rsps.add_callback(
                responses.GET,
                "https://example.com/api/test",
                callback=timeout_callback,
            )

            # Segunda request exitosa
            rsps.add(
                responses.GET,
                "https://example.com/api/test",
                json={"success": True},
                status=200,
            )

            result = client.make_request("GET", "https://example.com/api/test")

            assert result == {"success": True}
            assert len(rsps.calls) == 2

    @pytest.mark.unit
    @pytest.mark.utils
    def test_http_client_exhausted_retries(self):
        """Test agotamiento de reintentos."""
        client = HTTPClient(retries=1)

        with responses.RequestsMock() as rsps:
            # Todas las requests fallan
            def timeout_callback(request):
                raise requests.exceptions.Timeout("Timeout")

            for _ in range(2):  # Para retries=1, son 2 intentos totales
                rsps.add_callback(
                    responses.GET,
                    "https://example.com/api/test",
                    callback=timeout_callback,
                )

            with pytest.raises(DatadisError) as exc_info:
                client.make_request("GET", "https://example.com/api/test")

            assert "Error de conexión" in str(exc_info.value)

    @pytest.mark.unit
    @pytest.mark.utils
    def test_http_client_set_auth_header(self):
        """Test establecer header de autorización."""
        client = HTTPClient()
        token = "test_token_123"

        client.set_auth_header(token)

        assert client.session.headers["Authorization"] == f"Bearer {token}"

    @pytest.mark.unit
    @pytest.mark.utils
    def test_http_client_remove_auth_header(self):
        """Test remover header de autorización."""
        client = HTTPClient()
        client.set_auth_header("test_token")

        # Verificar que existe
        assert "Authorization" in client.session.headers

        client.remove_auth_header()

        # Verificar que se removió
        assert "Authorization" not in client.session.headers

    @pytest.mark.unit
    @pytest.mark.utils
    def test_http_client_close(self):
        """Test cierre del cliente HTTP."""
        client = HTTPClient()
        session = client.session

        client.close()

        # Verificar que la sesión se cerró (no podemos verificar directamente,
        # pero al menos verificar que no hay errores)
        assert client.session is session  # La referencia sigue ahí

    @pytest.mark.unit
    @pytest.mark.utils
    def test_http_client_custom_headers(self):
        """Test request con headers personalizados."""
        client = HTTPClient()

        with responses.RequestsMock() as rsps:
            rsps.add(
                responses.GET,
                "https://example.com/api/test",
                json={"success": True},
                status=200,
            )

            custom_headers = {"Custom-Header": "custom-value"}
            result = client.make_request(
                "GET", "https://example.com/api/test", headers=custom_headers
            )

            assert result == {"success": True}

    @pytest.mark.unit
    @pytest.mark.utils
    def test_http_client_malformed_json_response(self):
        """Test manejo de respuesta JSON malformada."""
        client = HTTPClient()

        with responses.RequestsMock() as rsps:
            rsps.add(
                responses.GET,
                "https://example.com/api/test",
                body="not valid json",
                status=200,
                content_type="application/json",
            )

            result = client.make_request("GET", "https://example.com/api/test")

            # Debería devolver como texto si no es JSON válido
            assert result == "not valid json"


class TestConstants:
    """Tests para constantes y configuración."""

    @pytest.mark.unit
    @pytest.mark.utils
    def test_api_v1_endpoints_exist(self):
        """Test que existen todos los endpoints V1 esperados."""
        expected_endpoints = [
            "supplies",
            "contracts",
            "consumption",
            "max_power",
            "distributors",
        ]

        for endpoint in expected_endpoints:
            assert endpoint in API_V1_ENDPOINTS
            assert isinstance(API_V1_ENDPOINTS[endpoint], str)
            assert API_V1_ENDPOINTS[endpoint].startswith("/")

    @pytest.mark.unit
    @pytest.mark.utils
    def test_distributor_codes_mapping(self):
        """Test mapeo de códigos de distribuidor."""
        assert "VIESGO" in DISTRIBUTOR_CODES
        assert "E_DISTRIBUCION" in DISTRIBUTOR_CODES
        assert "E_REDES" in DISTRIBUTOR_CODES

        # Verificar que los valores son strings
        for code in DISTRIBUTOR_CODES.values():
            assert isinstance(code, str)
            assert code.isdigit()

    @pytest.mark.unit
    @pytest.mark.utils
    def test_measurement_types_mapping(self):
        """Test mapeo de tipos de medición."""
        assert "CONSUMPTION" in MEASUREMENT_TYPES
        assert "GENERATION" in MEASUREMENT_TYPES

        assert MEASUREMENT_TYPES["CONSUMPTION"] == 0
        assert MEASUREMENT_TYPES["GENERATION"] == 1

    @pytest.mark.unit
    @pytest.mark.utils
    def test_point_types_mapping(self):
        """Test mapeo de tipos de punto."""
        expected_point_types = [
            "BORDER",
            "CONSUMPTION",
            "GENERATION",
            "AUXILIARY_SERVICES",
            "AUXILIARY_SERVICES_ALT",
        ]

        for point_type in expected_point_types:
            assert point_type in POINT_TYPES
            assert isinstance(POINT_TYPES[point_type], int)
            assert 1 <= POINT_TYPES[point_type] <= 5


class TestUtilsIntegration:
    """Tests de integración para utilidades."""

    @pytest.mark.unit
    @pytest.mark.utils
    def test_full_validation_pipeline(self):
        """Test pipeline completo de validación."""
        # Datos de entrada
        cups = "  es0031607515707001rc0f  "
        distributor_code = "2"
        date_from = "2024/01"
        date_to = "2024/01"
        measurement_type = None
        point_type = None

        # Aplicar validaciones
        validated_cups = (
            cups.upper().strip()
        )  # Simplemente normalizar CUPS sin validar formato
        validated_distributor = validate_distributor_code(distributor_code)
        validated_dates = validate_date_range(date_from, date_to, "monthly")
        validated_measurement = validate_measurement_type(measurement_type)
        validated_point = validate_point_type(point_type)

        # Verificar resultados
        assert validated_cups == "ES0031607515707001RC0F"
        assert validated_distributor == "2"
        assert validated_dates == (date_from, date_to)
        assert validated_measurement == 0  # Default
        assert validated_point == 1  # Default

    @pytest.mark.unit
    @pytest.mark.utils
    def test_text_normalization_api_response(self):
        """Test normalización completa de respuesta de API."""
        api_response = {
            "supplies": [
                {
                    "distributor": "E-DISTRIBUCIÓN REDES DIGITALES S.L.U.",
                    "address": "CALLE JOSÉ MARÍA PEMÁN 123",
                    "province": "MÁLAGA",
                    "municipality": "CORUÑA",
                }
            ]
        }

        normalized = normalize_api_response(api_response)

        supply = normalized["supplies"][0]
        assert "Ñ" not in supply["distributor"]
        assert "É" not in supply["address"]
        assert "Á" not in supply["province"]
        assert "Ñ" not in supply["municipality"]

    @pytest.mark.unit
    @pytest.mark.utils
    def test_error_propagation_in_validators(self):
        """Test propagación correcta de errores en validadores."""
        error_scenarios = [
            (
                lambda: validate_date_range("invalid", "2024/01", "monthly"),
                ValidationError,
            ),
            (lambda: validate_measurement_type(999), ValidationError),
        ]

        for func, expected_error in error_scenarios:
            with pytest.raises(expected_error):
                func()

    @pytest.mark.unit
    @pytest.mark.utils
    def test_http_client_with_text_normalization(self):
        """Test que HTTPClient normaliza respuestas de texto."""
        client = HTTPClient()

        api_response = {"distributor": "E-DISTRIBUCIÓN", "province": "MÁLAGA"}

        with responses.RequestsMock() as rsps:
            rsps.add(
                responses.GET,
                "https://example.com/api/test",
                json=api_response,
                status=200,
            )

            result = client.make_request("GET", "https://example.com/api/test")

            # La respuesta debería estar normalizada
            assert result["distributor"] == "E-DISTRIBUCION"
            assert result["province"] == "MALAGA"<|MERGE_RESOLUTION|>--- conflicted
+++ resolved
@@ -191,22 +191,6 @@
         """Test que None devuelve valor por defecto."""
         assert validate_point_type(None) == 1  # Default: frontera
 
-<<<<<<< HEAD
-    @pytest.mark.unit
-    @pytest.mark.utils
-    def test_validate_point_type_invalid(self):
-        """Test validación falla con tipos inválidos."""
-        invalid_types = [0, 6, -1, 999]
-
-        for point_type in invalid_types:
-            with pytest.raises(ValidationError) as exc_info:
-                validate_point_type(point_type)
-            assert "debe ser 1 (frontera), 2 (consumo), 3 (generación)" in str(
-                exc_info.value
-            )
-
-=======
->>>>>>> 2370a833
 
 class TestTextNormalization:
     """Tests para funciones de normalización de texto."""
